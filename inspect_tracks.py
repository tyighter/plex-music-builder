--- conflicted
+++ resolved
@@ -1,93 +1,81 @@
-import yaml
-from plexapi.server import PlexServer
-
-# ─────────────────────────────────────────────
-# Load Plex connection details
-# ─────────────────────────────────────────────
-def load_yaml(path):
-    with open(path, "r") as f:
-        return yaml.safe_load(f)
-
-cfg = load_yaml("config.yml")
-
-
-def get_config_value(section, *candidate_keys, required=True):
-    """Return the first matching key in *candidate_keys* with a truthy value."""
-
-    for key in candidate_keys:
-        if key in section and section[key]:
-            return section[key]
-
-    if required:
-        tried = ", ".join(candidate_keys)
-        available = ", ".join(section.keys()) if hasattr(section, "keys") else "<none>"
-        raise KeyError(
-            f"Missing configuration value. Tried keys [{tried}] within section containing [{available}]."
-        )
-
-    return None
-
-
-plex_cfg = cfg.get("plex", {})
-
-base_url = get_config_value(plex_cfg, "base_url", "PLEX_URL")
-token = get_config_value(plex_cfg, "token", "PLEX_TOKEN")
-library_name = get_config_value(plex_cfg, "library_name")
-
-plex = PlexServer(base_url, token)
-library = plex.library.section(library_name)
-
-print(f"Connected to Plex: {plex.friendlyName}")
-print(f"Using library: {library_name}")
-print("Fetching Revolver (Super Deluxe) tracks...\n")
-
-ALBUM_TITLE_KEYWORDS = ["revolver", "super deluxe"]
-<<<<<<< HEAD
-ARTIST_NAME = "The Beatles"
-
-
-def find_special_edition_album(section):
-    candidates = section.searchAlbums(title="Revolver", artist=ARTIST_NAME)
-    for album in candidates:
-        artist = album.artist().title if callable(album.artist) else album.artist
-        title = album.title
-        if not artist or ARTIST_NAME.lower() not in artist.lower():
-=======
-ARTIST_NAME = "the beatles"
-
-
-def find_special_edition_album(section):
-    candidates = section.searchAlbums("Revolver")
-    for album in candidates:
-        artist = album.artist().title if callable(album.artist) else album.artist
-        title = album.title
-        if not artist or ARTIST_NAME not in artist.lower():
->>>>>>> be750288
-            continue
-
-        lower_title = title.lower()
-        if all(keyword in lower_title for keyword in ALBUM_TITLE_KEYWORDS):
-            return album
-
-    raise RuntimeError("Could not locate Revolver (Super Deluxe) by The Beatles in Plex.")
-
-
-album = find_special_edition_album(library)
-tracks = album.tracks()
-artist_name = album.artist().title if callable(album.artist) else album.artist
-print(f"Found album: {album.title} by {artist_name}")
-print(f"Total tracks: {len(tracks)}\n")
-
-
-def dump_track_metadata(track):
-    element = track._server.query(track.key)
-    from xml.etree import ElementTree as ET
-
-    xml_text = ET.tostring(element, encoding="unicode")
-    print(f"=== Track: {track.title} (Disc {track.parentIndex} • Track {track.index}) ===")
-    print(xml_text)
-    print()
-
-
-for track in tracks:
-    dump_track_metadata(track)+import yaml
+from plexapi.server import PlexServer
+
+# ─────────────────────────────────────────────
+# Load Plex connection details
+# ─────────────────────────────────────────────
+def load_yaml(path):
+    with open(path, "r") as f:
+        return yaml.safe_load(f)
+
+cfg = load_yaml("config.yml")
+
+
+def get_config_value(section, *candidate_keys, required=True):
+    """Return the first matching key in *candidate_keys* with a truthy value."""
+
+    for key in candidate_keys:
+        if key in section and section[key]:
+            return section[key]
+
+    if required:
+        tried = ", ".join(candidate_keys)
+        available = ", ".join(section.keys()) if hasattr(section, "keys") else "<none>"
+        raise KeyError(
+            f"Missing configuration value. Tried keys [{tried}] within section containing [{available}]."
+        )
+
+    return None
+
+
+plex_cfg = cfg.get("plex", {})
+
+base_url = get_config_value(plex_cfg, "base_url", "PLEX_URL")
+token = get_config_value(plex_cfg, "token", "PLEX_TOKEN")
+library_name = get_config_value(plex_cfg, "library_name")
+
+plex = PlexServer(base_url, token)
+library = plex.library.section(library_name)
+
+print(f"Connected to Plex: {plex.friendlyName}")
+print(f"Using library: {library_name}")
+print("Fetching Revolver (Super Deluxe) tracks...\n")
+
+ALBUM_TITLE_KEYWORDS = ["revolver", "super deluxe"]
+ARTIST_NAME = "the beatles"
+
+
+def find_special_edition_album(section):
+    candidates = section.searchAlbums("Revolver")
+    for album in candidates:
+        artist = album.artist().title if callable(album.artist) else album.artist
+        title = album.title
+        if not artist or ARTIST_NAME not in artist.lower():
+            continue
+
+        lower_title = title.lower()
+        if all(keyword in lower_title for keyword in ALBUM_TITLE_KEYWORDS):
+            return album
+
+    raise RuntimeError("Could not locate Revolver (Super Deluxe) by The Beatles in Plex.")
+
+
+album = find_special_edition_album(library)
+tracks = album.tracks()
+artist_name = album.artist().title if callable(album.artist) else album.artist
+print(f"Found album: {album.title} by {artist_name}")
+print(f"Total tracks: {len(tracks)}\n")
+
+
+def dump_track_metadata(track):
+    element = track._server.query(track.key)
+    from xml.etree import ElementTree as ET
+
+    xml_text = ET.tostring(element, encoding="unicode")
+    print(f"=== Track: {track.title} (Disc {track.parentIndex} • Track {track.index}) ===")
+    print(xml_text)
+    print()
+
+
+for track in tracks:
+    dump_track_metadata(track)